--- conflicted
+++ resolved
@@ -157,7 +157,6 @@
 
     def as_xml
       xml = REXML::Element.new('DiscoveryConnection')
-<<<<<<< HEAD
       xml.attributes['name']              = @name
       xml.attributes['address']           = @address
       xml.attributes['port']              = @port
@@ -168,17 +167,7 @@
       xml.attributes['exchange-username'] = @exchange_username if @exchange_username
       xml.attributes['exchange-password'] = @exchange_password if @exchange_password
       xml.attributes['type']              = @type if @type
-      xml.attributes['engine-id']         = @engine_id if @engine_id && @engine_id != -1
-=======
-      xml.attributes['name']      = @name
-      xml.attributes['address']   = @address
-      xml.attributes['port']      = @port
-      xml.attributes['protocol']  = @protocol
-      xml.attributes['user-name'] = @user
-      xml.attributes['password']  = @password
-      xml.attributes['type']      = @type if @type
       xml.attributes['engine-id'] = @engine_id if @engine_id && @engine_id != -1
->>>>>>> 49fc8d2b
       xml
     end
 
