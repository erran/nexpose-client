module Nexpose

  class Connection
    include XMLUtils

    # Retrieve a list of all sites the user is authorized to view or manage.
    #
    # @return [Array[SiteSummary]] Array of SiteSummary objects.
    #
    def list_sites
      r = execute(make_xml('SiteListingRequest'))
      arr = []
      if r.success
        r.res.elements.each('SiteListingResponse/SiteSummary') do |site|
          arr << SiteSummary.new(site.attributes['id'].to_i,
                                 site.attributes['name'],
                                 site.attributes['description'],
                                 site.attributes['riskfactor'].to_f,
                                 site.attributes['riskscore'].to_f)
        end
      end
      arr
    end

    alias_method :sites, :list_sites

    # Delete the specified site and all associated scan data.
    #
    # @return Whether or not the delete request succeeded.
    #
    def delete_site(site_id)
      r = execute(make_xml('SiteDeleteRequest', { 'site-id' => site_id }))
      r.success
    end

    # Retrieve a list of all previous scans of the site.
    #
    # @param [FixNum] site_id Site ID to request scan history for.
    # @return [Array[ScanSummary]] Array of ScanSummary objects representing
    #   each scan run to date on the site provided.
    #
    def site_scan_history(site_id)
      r = execute(make_xml('SiteScanHistoryRequest', { 'site-id' => site_id }))
      scans = []
      if r.success
        r.res.elements.each('SiteScanHistoryResponse/ScanSummary') do |scan_event|
          scans << ScanSummary.parse(scan_event)
        end
      end
      scans
    end

    # Retrieve the scan summary statistics for the latest completed scan
    # on a site.
    #
    # Method will not return data on an active scan.
    #
    # @param [FixNum] site_id Site ID to find latest scan for.
    # @return [ScanSummary] details of the last completed scan for a site.
    #
    def last_scan(site_id)
      site_scan_history(site_id).select(&:end_time).max_by(&:end_time)
    end

    # Retrieve a history of the completed scans for a given site.
    #
    # @param [FixNum] site_id Site ID to find scans for.
    # @return [CompletedScan] details of the completed scans for the site.
    #
    def completed_scans(site_id)
      table = { 'table-id' => 'site-completed-scans' }
      data = DataTable._get_json_table(self, "/data/scan/site/#{site_id}", table)
      data.map(&CompletedScan.method(:parse_json))
    end
  end

  # Configuration object representing a Nexpose site.
  #
  # For a basic walk-through, see {https://github.com/rapid7/nexpose-client/wiki/Using-Sites}
  class Site < APIObject
    include JsonSerializer
    # The site ID. An ID of -1 is used to designate a site that has not been
    # saved to a Nexpose console.
    attr_accessor :id

    # Unique name of the site. Required.
    attr_accessor :name

    # Description of the site.
    attr_accessor :description

    # Included scan targets. May be IPv4, IPv6, DNS names, IPRanges or assetgroup ids.
    attr_accessor :included_scan_targets

    # Excluded scan targets. May be IPv4, IPv6, DNS names, IPRanges or assetgroup ids.
    attr_accessor :excluded_scan_targets

    # Scan template to use when starting a scan job. Default: full-audit-without-web-spider
    attr_accessor :scan_template_id

    # Friendly name of scan template to use when starting a scan job.
    # Value is populated when a site is saved or loaded from a console.
    attr_accessor :scan_template_name

    # Scan Engine to use. Will use the default engine if nil or -1.
    attr_accessor :engine_id

    # [Array] Schedule starting dates and times for scans, and set their frequency.
    attr_accessor :schedules

    # The risk factor associated with this site. Default: 1.0
    attr_accessor :risk_factor

    # [Array] Collection of credentials associated with this site. Does not
    # include shared credentials.
    attr_accessor :site_credentials

    # [Array] Collection of shared credentials associated with this site.
    attr_accessor :shared_credentials

    # [Array] Collection of web credentials associated with the site.
    attr_accessor :web_credentials

    # Scan the assets with last scanned engine or not.
    attr_accessor :auto_engine_selection_enabled

    # [Array] Collection of real-time alerts.
    # @see Alert
    # @see SMTPAlert
    # @see SNMPAlert
    # @see SyslogAlert
    attr_accessor :alerts

    # Information about the organization that this site belongs to.
    # Used by some reports.
    attr_accessor :organization

    # [Array] List of user IDs for users who have access to the site.
    attr_accessor :users

    # Configuration version. Default: 3
    attr_accessor :config_version

    # Asset filter criteria if this site is dynamic.
    attr_accessor :search_criteria

    # discovery config of the discovery connection associated with this site if it is dynamic.
    attr_accessor :discovery_config

    # [Array[TagSummary]] Collection of TagSummary
    attr_accessor :tags

    # Site constructor. Both arguments are optional.
    #
    # @param [String] name Unique name of the site.
    # @param [String] scan_template_id ID of the scan template to use.
    def initialize(name = nil, scan_template_id = 'full-audit-without-web-spider')
      @name = name
      @scan_template_id = scan_template_id
      @id = -1
      @risk_factor = 1.0
      @config_version = 3
      @schedules = []
      @included_scan_targets = { addresses: [], asset_groups: [] }
      @excluded_scan_targets = { addresses: [], asset_groups: [] }
      @site_credentials = []
      @shared_credentials = []
      @web_credentials = []
      @alerts = []
      @users = []
      @tags = []
    end

    # Returns true when the site is dynamic.
    def isdynamic?
      !@discovery_config.nil?
    end

    # Adds an asset to this site by host name.
    #
    # @param [String|HostName] hostname FQDN or DNS-resolvable host name of an asset.
    def include_host(hostname)
      hostname = HostName.new(hostname) if hostname.is_a? String
      raise 'Invalid hostname specified' unless hostname.is_a? HostName
      @included_scan_targets[:addresses] << hostname
    end

    # Remove an asset to this site by host name.
    #
    # @param [String|HostName] hostname FQDN or DNS-resolvable host name of an asset.
    def remove_included_host(hostname)
      hostname = HostName.new(hostname) if hostname.is_a? String
      raise 'Invalid hostname specified' unless hostname.is_a? HostName
      @included_scan_targets[:addresses].reject! { |t| t.eql? hostname }
    end

    # Adds an asset to this site by IP address.
    #
    # @param [String|IPRange] ip IP address of an asset.
    def include_ip(ip)
      begin
        if ip.is_a? String
          IPAddr.new(ip)
          ip = IPRange.new(ip)
        end
        raise 'Invalid IP address specified' unless ip.is_a? IPRange
        @included_scan_targets[:addresses] << ip
      rescue ArgumentError => e
        raise e.message
      end
    end

    # Remove an asset to this site by IP address.
    #
    # @param [String|IPRange] ip IP address of an asset.
    def remove_included_ip(ip)
      begin
        if ip.is_a? String
          IPAddr.new(ip)
          ip = IPRange.new(ip)
        end
        raise 'Invalid IP address specified' unless ip.is_a? IPRange
        @included_scan_targets[:addresses].reject! { |t| t.eql? ip }
      rescue ArgumentError => e
        raise e.message
      end
    end

    # Adds assets to this site by IP address range.
    #
    # @param [String] from Beginning IP address of a range.
    # @param [String] to Ending IP address of a range.
    def include_ip_range(from, to)
      begin
        from_ip = IPAddr.new(from)
        to_ip = IPAddr.new(to)
        (from_ip..to_ip)
        if (from_ip..to_ip).to_a.size == 0
          raise 'Invalid IP range specified'
        end
        @included_scan_targets[:addresses] << IPRange.new(from, to)
      rescue ArgumentError => e
        raise "#{e.message} in given IP range"
      end
    end

    # Remove assets to this site by IP address range.
    #
    # @param [String] from Beginning IP address of a range.
    # @param [String] to Ending IP address of a range.
    def remove_included_ip_range(from, to)
      begin
        from_ip = IPAddr.new(from)
        to_ip = IPAddr.new(to)
        (from_ip..to_ip)
        if (from_ip..to_ip).to_a.size == 0
          raise 'Invalid IP range specified'
        end
        @included_scan_targets[:addresses].reject! { |t| t.eql? IPRange.new(from, to) }
      rescue ArgumentError => e
        raise "#{e.message} in given IP range"
      end
    end

    # Adds an asset to this site included scan targets, resolving whether an IP or hostname is
    # provided.
    #
    # @param [String] asset Identifier of an asset, either IP or host name.
    #
    def include_asset(asset)
      @included_scan_targets[:addresses] << HostOrIP.convert(asset)
    end

    # Remove an asset to this site included scan targets, resolving whether an IP or hostname is
    # provided.
    #
    # @param [String] asset Identifier of an asset, either IP or host name.
    #
    def remove_included_asset(asset)
      @included_scan_targets[:addresses].reject! { |existing_asset| existing_asset == HostOrIP.convert(asset) }
    end

    # Adds an asset to this site excluded scan targets by host name.
    #
    # @param [String|HostName] hostname FQDN or DNS-resolvable host name of an asset.
    def exclude_host(hostname)
      hostname = HostName.new(hostname) if hostname.is_a? String
      raise 'Invalid hostname specified' unless hostname.is_a? HostName
      @excluded_scan_targets[:addresses] << hostname
    end

    # Remove an asset from this site excluded scan targets by host name.
    #
    # @param [String|HostName] hostname FQDN or DNS-resolvable host name of an asset.
    def remove_excluded_host(hostname)
      hostname = HostName.new(hostname) if hostname.is_a? String
      raise 'Invalid hostname specified' unless hostname.is_a? HostName
      @excluded_scan_targets[:addresses].reject! { |t| t.eql? hostname }
    end

    # Adds an asset to this site excluded scan targets by IP address.
    #
    # @param [String|IPRange] ip IP address of an asset.
    def exclude_ip(ip)
      begin
        if ip.is_a? String
          IPAddr.new(ip)
          ip = IPRange.new(ip)
        end
        raise 'Invalid IP address specified' unless ip.is_a? IPRange
        @excluded_scan_targets[:addresses] << ip
      rescue ArgumentError => e
        raise e.message
      end
    end

    # Remove an asset from this site excluded scan targets by IP address.
    #
    # @param [String|IPRange] ip IP address of an asset.
    def remove_excluded_ip(ip)
      begin
        if ip.is_a? String
          IPAddr.new(ip)
          ip = IPRange.new(ip)
        end
        raise 'Invalid IP address specified' unless ip.is_a? IPRange
        @excluded_scan_targets[:addresses].reject! { |t| t.eql? ip }
      rescue ArgumentError => e
        raise e.message
      end
    end

<<<<<<< HEAD
    # Adds assets to this site excluded scan targets by IP address range.
=======
    # Adds an asset to this site's exclude list, resolving whether an IP or 
    # hostname is provided.
    #
    # @param [String] asset Identifier of an asset, either IP or host name.
    #
    def exclude_asset(asset)
      @exclude << HostOrIP.convert(asset)
    end

    alias_method :exclude_host, :exclude_asset
    alias_method :exclude_ip, :exclude_asset

    # Remove an asset from this site's exclude list, resolving whether an IP 
    # or hostname is provided.
    #
    # @param [String] asset Identifier of an asset, either IP or host name.
    #
    def remove_excluded_asset(asset)
      @exclude.reject! { |existing_asset| existing_asset == HostOrIP.convert(asset) }
    end

    alias_method :remove_excluded_host, :remove_excluded_asset
    alias_method :remove_excluded_ip, :remove_excluded_asset

    # Adds assets to this site's exclude list by IP address range.
    #
    # @param [String] from Beginning IP address of a range.
    # @param [String] to Ending IP address of a range.
    def exclude_ip_range(from, to)
      @exclude << IPRange.new(from, to)
    end

    # Remove assets from this site's exclude list by IP address range.
    #
    # @param [String] from Beginning IP address of a range.
    # @param [String] to Ending IP address of a range.
    def remove_excluded_ip_range(from, to)
      @exclude.reject! { |asset| asset == IPRange.new(from, to) }
    end

    # Load an existing configuration from a Nexpose instance.
>>>>>>> 2839b128
    #
    # @param [String] from Beginning IP address of a range.
    # @param [String] to Ending IP address of a range.
    def exclude_ip_range(from, to)
      begin
        from_ip = IPAddr.new(from)
        to_ip = IPAddr.new(to)
        (from_ip..to_ip)
        if (from_ip..to_ip).to_a.size == 0
          raise 'Invalid IP range specified'
        end
        @excluded_scan_targets[:addresses] << IPRange.new(from, to)
      rescue ArgumentError => e
        raise "#{e.message} in given IP range"
      end
    end

    # Remove assets from this site excluded scan targets by IP address range.
    #
    # @param [String] from Beginning IP address of a range.
    # @param [String] to Ending IP address of a range.
    def remove_excluded_ip_range(from, to)
      begin
        from_ip = IPAddr.new(from)
        to_ip = IPAddr.new(to)
        (from_ip..to_ip)
        if (from_ip..to_ip).to_a.size == 0
          raise 'Invalid IP range specified'
        end
        @excluded_scan_targets[:addresses].reject! { |t| t.eql? IPRange.new(from, to) }
      rescue ArgumentError => e
        raise "#{e.message} in given IP range"
      end
    end

    # Adds an asset to this site excluded scan targets, resolving whether an IP or hostname is
    # provided.
    #
    # @param [String] asset Identifier of an asset, either IP or host name.
    #
    def exclude_asset(asset)
      @excluded_scan_targets[:addresses] << HostOrIP.convert(asset)
    end

    # Removes an asset to this site excluded scan targets, resolving whether an IP or hostname is
    # provided.
    #
    # @param [String] asset Identifier of an asset, either IP or host name.
    #
    def remove_excluded_asset(asset)
      @excluded_scan_targets[:addresses].reject! { |existing_asset| existing_asset == HostOrIP.convert(asset) }
    end

    # Adds an asset group ID to this site included scan targets.
    #
    # @param [Integer] asset_group_id Identifier of an assetGroupID.
    #
    def include_asset_group(asset_group_id)
      validate_asset_group(asset_group_id)
      @included_scan_targets[:asset_groups] << asset_group_id.to_i
    end

    # Adds an asset group ID to this site included scan targets.
    #
    # @param [Integer] asset_group_id Identifier of an assetGroupID.
    #
    def remove_included_asset_group(asset_group_id)
      validate_asset_group(asset_group_id)
      @included_scan_targets[:asset_groups].reject! { |t| t.eql? asset_group_id.to_i }
    end

    # Adds an asset group ID to this site excluded scan targets.
    #
    # @param [Integer] asset_group_id Identifier of an assetGroupID.
    #
    def exclude_asset_group(asset_group_id)
      validate_asset_group(asset_group_id)
      @excluded_scan_targets[:asset_groups] << asset_group_id.to_i
    end

    # Adds an asset group ID to this site excluded scan targets.
    #
    # @param [Integer] asset_group_id Identifier of an assetGroupID.
    #
    def remove_excluded_asset_group(asset_group_id)
      validate_asset_group(asset_group_id)
      @excluded_scan_targets[:asset_groups].reject! { |t| t.eql? asset_group_id.to_i }
    end

    def validate_asset_group(asset_group_id)
      begin
        Integer(asset_group_id)
      rescue ArgumentError => e
        raise "Invalid asset_group id. #{e.message}"
      end

      raise 'Invalid asset_group id. Must be positive number.' if asset_group_id.to_i < 1
    end

    def add_user(user_id)
      unless user_id.is_a?(Numeric) && user_id > 0
        raise 'Invalid user id. A user id must be a positive number and refer to an existing system user.'
      end

      @users << { id: user_id}
    end

    def remove_user(user_id)
      unless user_id.is_a?(Numeric) && user_id > 0
        raise 'Invalid user id. A user id must be a positive number and refer to an existing system user.'
      end

      @users.delete_if { |h| h[:id] == user_id }
    end

    def self.from_hash(hash)
      site = new(hash[:name], hash[:scan_template_id])
      hash.each do |k, v|
        site.instance_variable_set("@#{k}", v)
      end

      # Convert each string address to either a HostName or IPRange object
      included_scan_targets = { addresses: [], asset_groups: [] }
      site.included_scan_targets[:addresses].each { |asset| included_scan_targets[:addresses] << HostOrIP.convert(asset) }
      included_scan_targets[:asset_groups] = site.included_scan_targets[:asset_groups]
      site.included_scan_targets = included_scan_targets

      excluded_scan_targets = { addresses: [], asset_groups: [] }
      site.excluded_scan_targets[:addresses].each { |asset| excluded_scan_targets[:addresses] << HostOrIP.convert(asset) }
      excluded_scan_targets[:asset_groups] = site.excluded_scan_targets[:asset_groups]
      site.excluded_scan_targets = excluded_scan_targets

      site
    end

    def to_json
      JSON.generate(to_h)
    end

    def to_h
      included_scan_targets = {
          addresses: @included_scan_targets[:addresses].compact,
          asset_groups: @included_scan_targets[:asset_groups].compact
      }
      excluded_scan_targets = {
          addresses: @excluded_scan_targets[:addresses].compact,
          asset_groups: @excluded_scan_targets[:asset_groups].compact
      }

      {
          id: @id,
          name: @name,
          description: @description,
          auto_engine_selection_enabled: @auto_engine_selection_enabled,
          included_scan_targets: included_scan_targets,
          excluded_scan_targets: excluded_scan_targets,
          engine_id: @engine_id,
          scan_template_id: @scan_template_id,
          risk_factor: @risk_factor,
          schedules: (@schedules || []).map {|schedule| schedule.to_h},
          shared_credentials: (@shared_credentials || []).map {|cred| cred.to_h},
          site_credentials: (@site_credentials || []).map {|cred| cred.to_h},
          web_credentials: (@web_credentials || []).map {|webCred| webCred.to_h},
          discovery_config: @discovery_config.to_h,
          search_criteria: @search_criteria.to_h,
          tags: (@tags || []).map{|tag| tag.to_h},
          alerts: (@alerts || []).map {|alert| alert.to_h },
          organization: @organization.to_h,
          users: users
      }
    end

    require 'json'
    # Load an site from the provided console.
    #
    # @param [Connection] nsc Active connection to a Nexpose console.
    # @param [String] id Unique identifier of a site.
    # @return [Site] The requested site, if found.
    #
    def self.load(nsc, id)
      uri = "/api/2.1/site_configurations/#{id}"
      resp = AJAX.get(nsc, uri, AJAX::CONTENT_TYPE::JSON)
      hash = JSON.parse(resp, symbolize_names: true)
      site = self.json_initializer(hash).deserialize(hash)

      #site = new(hash[:name], hash[:scan_template_id])
      site.organization = Organization.create(site.organization)
      site.schedules = (hash[:schedules] || []).map {|schedule| Nexpose::Schedule.from_hash(schedule) }
      site.site_credentials = hash[:site_credentials].map {|cred| Nexpose::SiteCredentials.new.object_from_hash(nsc,cred)}
      site.shared_credentials = hash[:shared_credentials].map {|cred| Nexpose::SiteCredentials.new.object_from_hash(nsc,cred)}
      site.discovery_config = Nexpose::DiscoveryConnection.new.object_from_hash(nsc, hash[:discovery_config]) unless hash[:discovery_config].nil?
      site.search_criteria = Nexpose::DiscoveryConnection::Criteria.parseHash(hash[:search_criteria]) unless hash[:search_criteria].nil?
      site.alerts = Alert.load_alerts(hash[:alerts])
      site.tags = Tag.load_tags(hash[:tags])
      site.web_credentials = hash[:web_credentials].map {|webCred| (
                           webCred[:service] == Nexpose::WebCredentials::WebAppAuthType::HTTP_HEADER ?
                               Nexpose::WebCredentials::Headers.new(webCred[:name], webCred[:baseURL], webCred[:soft403Pattern], webCred[:id]).object_from_hash(nsc,webCred) :
                               Nexpose::WebCredentials::HTMLForms.new(webCred[:name], webCred[:baseURL], webCred[:loginURL], webCred[:soft403Pattern], webCred[:id]).object_from_hash(nsc,webCred))}

      site
    end

    def self.json_initializer(data)
      new(data[:name], data[:scan_template_id])
    end

    # Copy an existing configuration from a Nexpose instance.
    # Returned object will reset the site ID and append "Copy" to the existing
    # name.
    #
    # @param [Connection] connection Connection to the security console.
    # @param [Fixnum] id Site ID of an existing site.
    # @return [Site] Site configuration loaded from a Nexpose console.
    #
    def self.copy(connection, id)
      site = self.load(connection, id)
      site.id = -1
      site.name = "#{site.name} Copy"
      site
    end

    # Saves this site to a Nexpose console.
    # If the site is dynamic, connection and asset filter changes must be
    # saved through the DiscoveryConnection#update_site call.
    #
    # @param [Connection] connection Connection to console where this site will be saved.
    # @return [Fixnum] Site ID assigned to this configuration, if successful.
    #
    def save(connection)
        new_site = @id == -1

        if new_site
          resp = AJAX.post(connection, '/api/2.1/site_configurations/', to_json, AJAX::CONTENT_TYPE::JSON)
          @id = resp.to_i
        else
          resp = AJAX.put(connection, "/api/2.1/site_configurations/#{@id}", to_json, AJAX::CONTENT_TYPE::JSON)
        end

        # Retrieve the scan engine and shared credentials and add them to the site configuration
        site_config = Site.load(connection, @id)
        @engine_id = site_config.engine_id
        @shared_credentials = site_config.shared_credentials
        @alerts = site_config.alerts

      @id
    end

    # Delete this site from a Nexpose console.
    #
    # @param [Connection] connection Connection to console where this site will be saved.
    # @return [Boolean] Whether or not the site was successfully deleted.
    #
    def delete(connection)
      r = connection.execute(%(<SiteDeleteRequest session-id="#{connection.session_id}" site-id="#{@id}"/>))
      r.success
    end

    # Scan this site.
    #
    # @param [Connection] connection Connection to console where scan will be launched.
    # @param [String] sync_id Optional synchronization token.
    # @return [Scan] Scan launch information.
    #
    def scan(connection, sync_id = nil)
      xml = REXML::Element.new('SiteScanRequest')
      xml.add_attributes({ 'session-id' => connection.session_id,
                           'site-id' => @id,
                           'sync-id' => sync_id })

      response = connection.execute(xml, '1.1', timeout: 60)
      Scan.parse(response.res) if response.success
    end
<<<<<<< HEAD
=======

    # Save only the criteria of a dynamic site.
    #
    # @param [Connection] nsc Connection to a console.
    # @return [Fixnum] Site ID.
    #
    def save_dynamic_criteria(nsc)
      # Several parameters are passed through the URI
      params = { 'configID' => @discovery_connection_id,
                 'entityid' => @id > 0 ? @id : false,
                 'mode' => @id > 0 ? 'edit' : false }
      uri = AJAX.parameterize_uri('/data/site/saveSite', params)

      # JSON body of POST request contains details.
      details = { 'dynamic' => true,
                  'name' => @name,
                  'tag' => @description.nil? ? '' : @description,
                  'riskFactor' => @risk_factor,
                  # 'vCenter' => @discovery_connection_id,
                  'searchCriteria' => @criteria.nil? ? { 'operator' => 'AND' } : @criteria.to_h }
      json = JSON.generate(details)

      response = AJAX.post(nsc, uri, json, AJAX::CONTENT_TYPE::JSON)
      json = JSON.parse(response)
      if json['response'] =~ /success/
        if @id < 1
          @id = json['entityID'].to_i
        end
      else
        raise APIError.new(response, json['message'])
      end
      @id
    end

    # Retrieve the currrent filter criteria used by a dynamic site.
    #
    # @param [Connection] nsc Connection to a console.
    # @return [Criteria] Current criteria for the site.
    #
    def load_dynamic_attributes(nsc)
      response = AJAX.get(nsc, "/data/site/loadDynamicSite?entityid=#{@id}")
      json = JSON.parse(response)
      @discovery_connection_id = json['discoveryConfigs']['id']
      @criteria = Criteria.parse(json['searchCriteria'])
    end

    include Sanitize

    # Generate an XML representation of this site configuration
    #
    # @return [String] XML valid for submission as part of other requests.
    #
    def as_xml
      xml = REXML::Element.new('Site')
      xml.attributes['id'] = @id
      xml.attributes['name'] = @name
      xml.attributes['description'] = @description
      xml.attributes['riskfactor'] = @risk_factor
      xml.attributes['isDynamic'] = '1' if dynamic?
      # TODO This should be set to 'Amazon Web Services' for AWS.
      xml.attributes['dynamicConfigType'] = 'vSphere' if dynamic?

      if @description && !@description.empty?
        elem = REXML::Element.new('Description')
        elem.add_text(@description)
        xml.add_element(elem)
      end

      unless @users.empty?
        elem = REXML::Element.new('Users')
        @users.each { |user| elem.add_element('user', { 'id' => user }) }
        xml.add_element(elem)
      end

      xml.add_element(@organization.as_xml) if @organization

      elem = REXML::Element.new('Hosts')
      @assets.each { |a| elem.add_element(a.as_xml) }
      xml.add_element(elem)

      elem = REXML::Element.new('ExcludedHosts')
      @exclude.each { |e| elem.add_element(e.as_xml) }
      xml.add_element(elem)

      unless credentials.empty?
        elem = REXML::Element.new('Credentials')
        @credentials.each { |c| elem.add_element(c.as_xml) }
        xml.add_element(elem)
      end

      unless alerts.empty?
        elem = REXML::Element.new('Alerting')
        alerts.each { |a| elem.add_element(a.as_xml) }
        xml.add_element(elem)
      end

      elem = REXML::Element.new('ScanConfig')
      elem.add_attributes({ 'configID' => @id,
                            'name' => @scan_template_name || @scan_template,
                            'templateID' => @scan_template,
                            'configVersion' => @config_version || 3,
                            'engineID' => @engine })
      sched = REXML::Element.new('Schedules')
      @schedules.each { |s| sched.add_element(s.as_xml) }
      elem.add_element(sched)
      xml.add_element(elem)

      unless tags.empty?
        tag_xml = xml.add_element(REXML::Element.new('Tags'))
        @tags.each { |tag| tag_xml.add_element(tag.as_xml) }
      end

      xml
    end

    def to_xml
      as_xml.to_s
    end

    # Parse a response from a Nexpose console into a valid Site object.
    #
    # @param [REXML::Document] rexml XML document to parse.
    # @return [Site] Site object represented by the XML.
    #  ## TODO What is returned on failure?
    #
    def self.parse(rexml)
      rexml.elements.each('//Site') do |s|
        site = Site.new(s.attributes['name'])
        site.id = s.attributes['id'].to_i
        site.description = s.attributes['description']
        site.risk_factor = s.attributes['riskfactor'] || 1.0
        site.is_dynamic = true if s.attributes['isDynamic'] == '1'

        s.elements.each('Description') do |desc|
          site.description = desc.text
        end

        s.elements.each('Users/user') do |user|
          site.users << user.attributes['id'].to_i
        end

        s.elements.each('Organization') do |org|
          site.organization = Organization.parse(org)
        end

        s.elements.each('Hosts/range') do |r|
          site.assets << IPRange.new(r.attributes['from'], r.attributes['to'])
        end
        s.elements.each('Hosts/host') do |host|
          site.assets << HostName.new(host.text)
        end

        s.elements.each('ExcludedHosts/range') do |r|
          site.exclude << IPRange.new(r.attributes['from'], r.attributes['to'])
        end
        s.elements.each('ExcludedHosts/host') do |host|
          site.exclude << HostName.new(host.text)
        end

        s.elements.each('Credentials/adminCredentials') do |cred|
          site.credentials << SiteCredential.parse(cred)
        end

        s.elements.each('ScanConfig') do |scan_config|
          site.scan_template_name = scan_config.attributes['name']
          site.scan_template = scan_config.attributes['templateID']
          site.config_version = scan_config.attributes['configVersion'].to_i
          site.engine = scan_config.attributes['engineID'].to_i
          scan_config.elements.each('Schedules/Schedule') do |schedule|
            site.schedules << Schedule.parse(schedule)
          end
        end

        s.elements.each('Alerting/Alert') do |alert|
          site.alerts << Alert.parse(alert)
        end

        s.elements.each('Tags/Tag') do |tag|
          site.tags << TagSummary.parse_xml(tag)
        end

        return site
      end
      nil
    end

    def _append_shared_creds_to_xml(connection, xml)
      xml_w_creds = AJAX.get(connection, "/data/site/config?siteid=#{@id}")
      cred_xml = REXML::XPath.first(REXML::Document.new(xml_w_creds), 'Site/Credentials')
      unless cred_xml.nil?
        creds = REXML::XPath.first(xml, 'Credentials')
        if creds.nil?
          xml.add_element(cred_xml)
        else
          cred_xml.elements.each do |cred|
            if cred.attributes['shared'].to_i == 1
              creds.add_element(cred)
            end
          end
        end
      end
      xml
    end
>>>>>>> 2839b128
  end

  # Object that represents the summary of a Nexpose Site.
  #
  class SiteSummary
    # The Site ID.
    attr_reader :id
    # The Site Name.
    attr_reader :name
    # A Description of the Site.
    attr_reader :description
    # User assigned risk multiplier.
    attr_reader :risk_factor
    # Current computed risk score for the site.
    attr_reader :risk_score

    # Constructor
    # SiteSummary(id, name, description, riskfactor = 1)
    def initialize(id, name, description = nil, risk_factor = 1.0, risk_score = 0.0)
      @id = id
      @name = name
      @description = description
      @risk_factor = risk_factor
      @risk_score = risk_score
    end
  end

  # Object that represents a hostname to be added to a site.
  #
  class HostName
    # Named host (usually DNS or Netbios name).
    attr_accessor :host

    def initialize(hostname)
      @host = hostname
    end

    include Comparable

    def <=>(other)
      to_xml <=> other.to_xml
    end

    def eql?(other)
      to_xml == other.to_xml
    end

    def hash
      to_xml.hash
    end

    def as_xml
      xml = REXML::Element.new('host')
      xml.text = @host
      xml
    end
    alias_method :to_xml_elem, :as_xml

    def to_xml
      to_xml_elem.to_s
    end

    def to_s
      @host.to_s
    end
  end

  # Object that represents a single IP address or an inclusive range of IP addresses.
  # If to is nil then the from field will be used to specify a single IP Address only.
  #
  class IPRange
    # Start of range *Required
    attr_accessor :from
    # End of range *Optional (If nil then IPRange is a single IP Address)
    attr_accessor :to

    # @overload initialize(ip)
    #   @param [#to_s] from the IP single IP address.
    #   @example
    #     Nexpose::IPRange.new('192.168.1.0')
    #
    # @overload initialize(start_ip, end_ip)
    #   @param [#to_s] from the IP to start the range with.
    #   @param [#to_s] to the IP to end the range with.
    #   @example
    #     Nexpose::IPRange.new('192.168.1.0', '192.168.1.255')
    #
    # @overload initialize(cidr_range)
    #   @param [#to_s] from the CIDR notation IP address range.
    #   @example
    #     Nexpose::IPRange.new('192.168.1.0/24')
    #   @note The range will not be stripped of reserved IP addresses (such as
    #     x.x.x.0 and x.x.x.255).
    #
    # @return [IPRange] an IP address range of one or more addresses.
    def initialize(from, to = nil)
      @from = from
      @to = to unless from == to

      return unless @to.nil?

      range = IPAddr.new(@from.to_s).to_range
      unless range.one?
        @from = range.first.to_s
        @to = range.last.to_s
      end
    end

    # Size of the IP range. The total number of IP addresses represented
    # by this range.
    #
    # @return [Fixnum] size of the range.
    #
    def size
      return 1 if @to.nil?
      from = IPAddr.new(@from)
      to = IPAddr.new(@to)
      (from..to).to_a.size
    end

    include Comparable

    def <=>(other)
      return 1 unless other.respond_to? :from
      from = IPAddr.new(@from)
      to = @to.nil? ? from : IPAddr.new(@to)
      cf_from = IPAddr.new(other.from)
      cf_to = IPAddr.new(other.to.nil? ? other.from : other.to)
      if cf_to < from
        1
      elsif to < cf_from
        -1
      else # Overlapping
        0
      end
    end

    def ==(other)
      eql?(other)
    end

    def eql?(other)
      return false unless other.respond_to? :from
      @from == other.from && @to == other.to
    end

    def include?(single_ip)
      return false unless single_ip.respond_to? :from
      from = IPAddr.new(@from)
      to = @to.nil? ? from : IPAddr.new(@to)
      other = IPAddr.new(single_ip)

      if other < from
        false
      elsif to < other
        false
      else
        true
      end
    end

    def hash
      to_xml.hash
    end

    def as_xml
      xml = REXML::Element.new('range')
      xml.add_attributes({ 'from' => @from, 'to' => @to })
      xml
    end
    alias_method :to_xml_elem, :as_xml

    def to_xml
      as_xml.to_s
    end

    def to_s
      return from.to_s if to.nil?
      "#{from.to_s} - #{to.to_s}"
    end
  end
end<|MERGE_RESOLUTION|>--- conflicted
+++ resolved
@@ -330,51 +330,7 @@
       end
     end
 
-<<<<<<< HEAD
     # Adds assets to this site excluded scan targets by IP address range.
-=======
-    # Adds an asset to this site's exclude list, resolving whether an IP or 
-    # hostname is provided.
-    #
-    # @param [String] asset Identifier of an asset, either IP or host name.
-    #
-    def exclude_asset(asset)
-      @exclude << HostOrIP.convert(asset)
-    end
-
-    alias_method :exclude_host, :exclude_asset
-    alias_method :exclude_ip, :exclude_asset
-
-    # Remove an asset from this site's exclude list, resolving whether an IP 
-    # or hostname is provided.
-    #
-    # @param [String] asset Identifier of an asset, either IP or host name.
-    #
-    def remove_excluded_asset(asset)
-      @exclude.reject! { |existing_asset| existing_asset == HostOrIP.convert(asset) }
-    end
-
-    alias_method :remove_excluded_host, :remove_excluded_asset
-    alias_method :remove_excluded_ip, :remove_excluded_asset
-
-    # Adds assets to this site's exclude list by IP address range.
-    #
-    # @param [String] from Beginning IP address of a range.
-    # @param [String] to Ending IP address of a range.
-    def exclude_ip_range(from, to)
-      @exclude << IPRange.new(from, to)
-    end
-
-    # Remove assets from this site's exclude list by IP address range.
-    #
-    # @param [String] from Beginning IP address of a range.
-    # @param [String] to Ending IP address of a range.
-    def remove_excluded_ip_range(from, to)
-      @exclude.reject! { |asset| asset == IPRange.new(from, to) }
-    end
-
-    # Load an existing configuration from a Nexpose instance.
->>>>>>> 2839b128
     #
     # @param [String] from Beginning IP address of a range.
     # @param [String] to Ending IP address of a range.
@@ -647,212 +603,6 @@
       response = connection.execute(xml, '1.1', timeout: 60)
       Scan.parse(response.res) if response.success
     end
-<<<<<<< HEAD
-=======
-
-    # Save only the criteria of a dynamic site.
-    #
-    # @param [Connection] nsc Connection to a console.
-    # @return [Fixnum] Site ID.
-    #
-    def save_dynamic_criteria(nsc)
-      # Several parameters are passed through the URI
-      params = { 'configID' => @discovery_connection_id,
-                 'entityid' => @id > 0 ? @id : false,
-                 'mode' => @id > 0 ? 'edit' : false }
-      uri = AJAX.parameterize_uri('/data/site/saveSite', params)
-
-      # JSON body of POST request contains details.
-      details = { 'dynamic' => true,
-                  'name' => @name,
-                  'tag' => @description.nil? ? '' : @description,
-                  'riskFactor' => @risk_factor,
-                  # 'vCenter' => @discovery_connection_id,
-                  'searchCriteria' => @criteria.nil? ? { 'operator' => 'AND' } : @criteria.to_h }
-      json = JSON.generate(details)
-
-      response = AJAX.post(nsc, uri, json, AJAX::CONTENT_TYPE::JSON)
-      json = JSON.parse(response)
-      if json['response'] =~ /success/
-        if @id < 1
-          @id = json['entityID'].to_i
-        end
-      else
-        raise APIError.new(response, json['message'])
-      end
-      @id
-    end
-
-    # Retrieve the currrent filter criteria used by a dynamic site.
-    #
-    # @param [Connection] nsc Connection to a console.
-    # @return [Criteria] Current criteria for the site.
-    #
-    def load_dynamic_attributes(nsc)
-      response = AJAX.get(nsc, "/data/site/loadDynamicSite?entityid=#{@id}")
-      json = JSON.parse(response)
-      @discovery_connection_id = json['discoveryConfigs']['id']
-      @criteria = Criteria.parse(json['searchCriteria'])
-    end
-
-    include Sanitize
-
-    # Generate an XML representation of this site configuration
-    #
-    # @return [String] XML valid for submission as part of other requests.
-    #
-    def as_xml
-      xml = REXML::Element.new('Site')
-      xml.attributes['id'] = @id
-      xml.attributes['name'] = @name
-      xml.attributes['description'] = @description
-      xml.attributes['riskfactor'] = @risk_factor
-      xml.attributes['isDynamic'] = '1' if dynamic?
-      # TODO This should be set to 'Amazon Web Services' for AWS.
-      xml.attributes['dynamicConfigType'] = 'vSphere' if dynamic?
-
-      if @description && !@description.empty?
-        elem = REXML::Element.new('Description')
-        elem.add_text(@description)
-        xml.add_element(elem)
-      end
-
-      unless @users.empty?
-        elem = REXML::Element.new('Users')
-        @users.each { |user| elem.add_element('user', { 'id' => user }) }
-        xml.add_element(elem)
-      end
-
-      xml.add_element(@organization.as_xml) if @organization
-
-      elem = REXML::Element.new('Hosts')
-      @assets.each { |a| elem.add_element(a.as_xml) }
-      xml.add_element(elem)
-
-      elem = REXML::Element.new('ExcludedHosts')
-      @exclude.each { |e| elem.add_element(e.as_xml) }
-      xml.add_element(elem)
-
-      unless credentials.empty?
-        elem = REXML::Element.new('Credentials')
-        @credentials.each { |c| elem.add_element(c.as_xml) }
-        xml.add_element(elem)
-      end
-
-      unless alerts.empty?
-        elem = REXML::Element.new('Alerting')
-        alerts.each { |a| elem.add_element(a.as_xml) }
-        xml.add_element(elem)
-      end
-
-      elem = REXML::Element.new('ScanConfig')
-      elem.add_attributes({ 'configID' => @id,
-                            'name' => @scan_template_name || @scan_template,
-                            'templateID' => @scan_template,
-                            'configVersion' => @config_version || 3,
-                            'engineID' => @engine })
-      sched = REXML::Element.new('Schedules')
-      @schedules.each { |s| sched.add_element(s.as_xml) }
-      elem.add_element(sched)
-      xml.add_element(elem)
-
-      unless tags.empty?
-        tag_xml = xml.add_element(REXML::Element.new('Tags'))
-        @tags.each { |tag| tag_xml.add_element(tag.as_xml) }
-      end
-
-      xml
-    end
-
-    def to_xml
-      as_xml.to_s
-    end
-
-    # Parse a response from a Nexpose console into a valid Site object.
-    #
-    # @param [REXML::Document] rexml XML document to parse.
-    # @return [Site] Site object represented by the XML.
-    #  ## TODO What is returned on failure?
-    #
-    def self.parse(rexml)
-      rexml.elements.each('//Site') do |s|
-        site = Site.new(s.attributes['name'])
-        site.id = s.attributes['id'].to_i
-        site.description = s.attributes['description']
-        site.risk_factor = s.attributes['riskfactor'] || 1.0
-        site.is_dynamic = true if s.attributes['isDynamic'] == '1'
-
-        s.elements.each('Description') do |desc|
-          site.description = desc.text
-        end
-
-        s.elements.each('Users/user') do |user|
-          site.users << user.attributes['id'].to_i
-        end
-
-        s.elements.each('Organization') do |org|
-          site.organization = Organization.parse(org)
-        end
-
-        s.elements.each('Hosts/range') do |r|
-          site.assets << IPRange.new(r.attributes['from'], r.attributes['to'])
-        end
-        s.elements.each('Hosts/host') do |host|
-          site.assets << HostName.new(host.text)
-        end
-
-        s.elements.each('ExcludedHosts/range') do |r|
-          site.exclude << IPRange.new(r.attributes['from'], r.attributes['to'])
-        end
-        s.elements.each('ExcludedHosts/host') do |host|
-          site.exclude << HostName.new(host.text)
-        end
-
-        s.elements.each('Credentials/adminCredentials') do |cred|
-          site.credentials << SiteCredential.parse(cred)
-        end
-
-        s.elements.each('ScanConfig') do |scan_config|
-          site.scan_template_name = scan_config.attributes['name']
-          site.scan_template = scan_config.attributes['templateID']
-          site.config_version = scan_config.attributes['configVersion'].to_i
-          site.engine = scan_config.attributes['engineID'].to_i
-          scan_config.elements.each('Schedules/Schedule') do |schedule|
-            site.schedules << Schedule.parse(schedule)
-          end
-        end
-
-        s.elements.each('Alerting/Alert') do |alert|
-          site.alerts << Alert.parse(alert)
-        end
-
-        s.elements.each('Tags/Tag') do |tag|
-          site.tags << TagSummary.parse_xml(tag)
-        end
-
-        return site
-      end
-      nil
-    end
-
-    def _append_shared_creds_to_xml(connection, xml)
-      xml_w_creds = AJAX.get(connection, "/data/site/config?siteid=#{@id}")
-      cred_xml = REXML::XPath.first(REXML::Document.new(xml_w_creds), 'Site/Credentials')
-      unless cred_xml.nil?
-        creds = REXML::XPath.first(xml, 'Credentials')
-        if creds.nil?
-          xml.add_element(cred_xml)
-        else
-          cred_xml.elements.each do |cred|
-            if cred.attributes['shared'].to_i == 1
-              creds.add_element(cred)
-            end
-          end
-        end
-      end
-      xml
-    end
->>>>>>> 2839b128
   end
 
   # Object that represents the summary of a Nexpose Site.
