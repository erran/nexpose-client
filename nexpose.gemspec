# encoding: utf-8

Gem::Specification.new do |s|
  s.name                  = 'nexpose'
<<<<<<< HEAD
  s.version               = '0.7.0'
=======
  s.version               = '0.6.4'
>>>>>>> 85a325a9
  s.homepage              = 'https://github.com/rapid7/nexpose-client'
  s.summary               = 'Ruby API for Rapid7 Nexpose'
  s.description           = 'This gem provides a Ruby API to the Nexpose vulnerability management product by Rapid7.'
  s.license               = 'BSD'
  s.authors               = ['HD Moore', 'Chris Lee', 'Michael Daines']
  s.email                 = ['hdm@metasploit.com', 'christopher_lee@rapid7.com', 'michael_daines@rapid7.com']
  s.files                 = Dir['[A-Z]*'] + Dir['lib/**/*']
  s.require_paths         = ['lib']
  s.extra_rdoc_files      = ['README.markdown']
  s.required_ruby_version = '>= 1.9'
  s.platform              = 'ruby'

  s.add_runtime_dependency('librex', '~> 0.0', '>= 0.0.68')
  s.add_runtime_dependency('rex', '~> 1.0', '>= 1.0.2')
end<|MERGE_RESOLUTION|>--- conflicted
+++ resolved
@@ -2,11 +2,7 @@
 
 Gem::Specification.new do |s|
   s.name                  = 'nexpose'
-<<<<<<< HEAD
   s.version               = '0.7.0'
-=======
-  s.version               = '0.6.4'
->>>>>>> 85a325a9
   s.homepage              = 'https://github.com/rapid7/nexpose-client'
   s.summary               = 'Ruby API for Rapid7 Nexpose'
   s.description           = 'This gem provides a Ruby API to the Nexpose vulnerability management product by Rapid7.'
