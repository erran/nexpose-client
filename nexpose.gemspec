# encoding: utf-8
lib = File.expand_path('../lib', __FILE__)
$LOAD_PATH.unshift(lib) unless $LOAD_PATH.include?(lib)
require 'nexpose/version'

Gem::Specification.new do |s|
  s.name                  = 'nexpose'
  s.version               = Nexpose::VERSION
  s.homepage              = 'https://github.com/rapid7/nexpose-client'
  s.summary               = 'Ruby API for Rapid7 Nexpose'
  s.description           = 'This gem provides a Ruby API to the Nexpose vulnerability management product by Rapid7.'
  s.license               = 'BSD'
  s.authors               = ['HD Moore', 'Chris Lee', 'Michael Daines', 'Brandon Turner', 'Gavin Schneider', 'Scott Green']
  s.email                 = ['hd_moore@rapid7.com', 'christopher_lee@rapid7.com', 'michael_daines@rapid7.com', 'brandon_turner@rapid7.com', 'gavin_schneider@rapid7.com', 'scott_green@rapid7.com']
  s.files                 = Dir['[A-Z]*'] + Dir['lib/**/*']
  s.require_paths         = ['lib']
  s.extra_rdoc_files      = ['README.markdown']
  s.required_ruby_version = '>= 2.1'
  s.platform              = 'ruby'

<<<<<<< HEAD
  s.add_runtime_dependency('rex', '2.0.7')
=======
  s.add_runtime_dependency('rex', '~> 2.0', '>= 2.0.8')
>>>>>>> 2839b128

  s.add_development_dependency('bundler', '~> 1.3')
  s.add_development_dependency('codeclimate-test-reporter', '~> 0.4.6')
  s.add_development_dependency('simplecov', '~> 0.9.1')
  s.add_development_dependency('rspec', '~> 3.2')
  s.add_development_dependency('rubocop', '~> 0.29.0')
  s.add_development_dependency('webmock', '~> 1.20.4')
  s.add_development_dependency('vcr', '~> 2.9.3')
end<|MERGE_RESOLUTION|>--- conflicted
+++ resolved
@@ -18,11 +18,7 @@
   s.required_ruby_version = '>= 2.1'
   s.platform              = 'ruby'
 
-<<<<<<< HEAD
-  s.add_runtime_dependency('rex', '2.0.7')
-=======
   s.add_runtime_dependency('rex', '~> 2.0', '>= 2.0.8')
->>>>>>> 2839b128
 
   s.add_development_dependency('bundler', '~> 1.3')
   s.add_development_dependency('codeclimate-test-reporter', '~> 0.4.6')
